* Add a way to support pictures (see how sphinx makes that)
* Find a way to extend the existing templates instead of rewriting all from scratch.
* find a better way to specify the templates. an idea is simply to install the templates in a default path, and to add a way to specify them by default under a "_themes" dir.
<<<<<<< HEAD
* Make the program support UTF8-encoded files as input (and later: any encoding?)
=======
* Make the program support UTF8-encoded files as input (and later: any encoding?)
* Change the directory structure ?
* Add status support (draft, published, hidden)
* Add a serve + automatic generation behaviour.
* Recompile only the changed files, not all.
* Add a way to make the cofee (it's really something useful)
>>>>>>> 01b6d8eb
<|MERGE_RESOLUTION|>--- conflicted
+++ resolved
@@ -1,13 +1,9 @@
 * Add a way to support pictures (see how sphinx makes that)
 * Find a way to extend the existing templates instead of rewriting all from scratch.
 * find a better way to specify the templates. an idea is simply to install the templates in a default path, and to add a way to specify them by default under a "_themes" dir.
-<<<<<<< HEAD
-* Make the program support UTF8-encoded files as input (and later: any encoding?)
-=======
 * Make the program support UTF8-encoded files as input (and later: any encoding?)
 * Change the directory structure ?
 * Add status support (draft, published, hidden)
 * Add a serve + automatic generation behaviour.
 * Recompile only the changed files, not all.
 * Add a way to make the cofee (it's really something useful)
->>>>>>> 01b6d8eb
