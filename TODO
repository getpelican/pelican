--- conflicted
+++ resolved
@@ -4,9 +4,5 @@
 * Add status support (draft, published, hidden)
 * Add a serve + automatic generation behaviour.
 * Recompile only the changed files, not all.
-<<<<<<< HEAD
 * Add a way to make the cofee (it's really something useful)
-=======
-* Add a way to make the coffee (or not)
-* Add a sitemap generator.
->>>>>>> 9bdb5b8a
+* Add a sitemap generator.