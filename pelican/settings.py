# -*- coding: utf-8 -*-
import os
import locale
import logging

from os.path import isabs


logger = logging.getLogger(__name__)


DEFAULT_THEME = os.sep.join([os.path.dirname(os.path.abspath(__file__)),
                              "themes/notmyidea"])
_DEFAULT_CONFIG = {'PATH': '.',
                   'ARTICLE_DIR': '',
                   'ARTICLE_EXCLUDES': ('pages',),
                   'PAGE_DIR': 'pages',
                   'PAGE_EXCLUDES': (),
                   'THEME': DEFAULT_THEME,
                   'OUTPUT_PATH': 'output/',
                   'MARKUP': ('rst', 'md'),
                   'STATIC_PATHS': ['images', ],
                   'THEME_STATIC_PATHS': ['static', ],
                   'FEED': 'feeds/all.atom.xml',
                   'CATEGORY_FEED': 'feeds/%s.atom.xml',
                   'TRANSLATION_FEED': 'feeds/all-%s.atom.xml',
                   'FEED_MAX_ITEMS': '',
                   'SITENAME': 'A Pelican Blog',
                   'DISPLAY_PAGES_ON_MENU': True,
                   'PDF_GENERATOR': False,
                   'DEFAULT_CATEGORY': 'misc',
                   'FALLBACK_ON_FS_DATE': True,
                   'WITH_FUTURE_DATES': True,
                   'CSS_FILE': 'main.css',
                   'REVERSE_ARCHIVE_ORDER': False,
                   'REVERSE_CATEGORY_ORDER': False,
                   'DELETE_OUTPUT_DIRECTORY': False,
                   'ARTICLE_URL': '{slug}.html',
                   'ARTICLE_SAVE_AS': '{slug}.html',
                   'ARTICLE_LANG_URL': '{slug}-{lang}.html',
                   'ARTICLE_LANG_SAVE_AS': '{slug}-{lang}.html',
                   'PAGE_URL': 'pages/{slug}.html',
                   'PAGE_SAVE_AS': 'pages/{slug}.html',
                   'PAGE_LANG_URL': 'pages/{slug}-{lang}.html',
                   'PAGE_LANG_SAVE_AS': 'pages/{slug}-{lang}.html',
                   'CATEGORY_URL': 'category/{slug}.html',
                   'CATEGORY_SAVE_AS': 'category/{slug}.html',
                   'TAG_URL': 'tag/{slug}.html',
                   'TAG_SAVE_AS': 'tag/{slug}.html',
                   'AUTHOR_URL': u'author/{slug}.html',
                   'AUTHOR_SAVE_AS': u'author/{slug}.html',
                   'RELATIVE_URLS': True,
                   'DEFAULT_LANG': 'en',
                   'TAG_CLOUD_STEPS': 4,
                   'TAG_CLOUD_MAX_ITEMS': 100,
                   'DIRECT_TEMPLATES': ('index', 'tags', 'categories', 'archives'),
                   'PAGINATED_DIRECT_TEMPLATES': ('index', ),
                   'PELICAN_CLASS': 'pelican.Pelican',
                   'DEFAULT_DATE_FORMAT': '%a %d %B %Y',
                   'DATE_FORMATS': {},
                   'JINJA_EXTENSIONS': [],
                   'LOCALE': '',  # default to user locale
                   'DEFAULT_PAGINATION': False,
                   'DEFAULT_ORPHANS': 0,
                   'DEFAULT_METADATA': (),
                   'FILES_TO_COPY': (),
                   'DEFAULT_STATUS': 'published',
                   'ARTICLE_PERMALINK_STRUCTURE': '',
                   'TYPOGRIFY': False,
                   'LESS_GENERATOR': False,
<<<<<<< HEAD
                   'SUMMARY_MAX_LENGTH': 50,
=======
                   'WEBASSETS': False,
                   'PLUGINS': [],
>>>>>>> 191b1cdb
                   }


def read_settings(filename=None):
    if filename:
        local_settings = get_settings_from_file(filename)
    else:
        local_settings = _DEFAULT_CONFIG
    configured_settings = configure_settings(local_settings, None, filename)
    return configured_settings


def get_settings_from_file(filename, default_settings=None):
    """Load a Python file into a dictionary.
    """
    if default_settings == None:
        default_settings = _DEFAULT_CONFIG
    context = default_settings.copy()
    if filename:
        tempdict = {}
        execfile(filename, tempdict)
        for key in tempdict:
            if key.isupper():
                context[key] = tempdict[key]
    return context


def configure_settings(settings, default_settings=None, filename=None):
    """Provide optimizations, error checking, and warnings for loaded settings"""
    if default_settings is None:
        default_settings = _DEFAULT_CONFIG

    # Make the paths relative to the settings file
    if filename:
        for path in ['PATH', 'OUTPUT_PATH']:
            if path in settings:
                if settings[path] is not None and not isabs(settings[path]):
                    settings[path] = os.path.abspath(os.path.normpath(
                        os.path.join(os.path.dirname(filename), settings[path]))
                    )

    # if locales is not a list, make it one
    locales = settings['LOCALE']

    if isinstance(locales, basestring):
        locales = [locales]

    # try to set the different locales, fallback on the default.
    if not locales:
        locales = _DEFAULT_CONFIG['LOCALE']

    for locale_ in locales:
        try:
            locale.setlocale(locale.LC_ALL, locale_)
            break  # break if it is successfull
        except locale.Error:
            pass
    else:
        logger.warn("LOCALE option doesn't contain a correct value")

    if ('SITEURL' in settings):
        # If SITEURL has a trailing slash, remove it and provide a warning
        siteurl = settings['SITEURL']
        if (siteurl.endswith('/')):
            settings['SITEURL'] = siteurl[:-1]
            logger.warn("Removed extraneous trailing slash from SITEURL.")
        # If SITEURL is defined but FEED_DOMAIN isn't, set FEED_DOMAIN = SITEURL
        if not 'FEED_DOMAIN' in settings:
            settings['FEED_DOMAIN'] = settings['SITEURL']

    # Warn if feeds are generated with both SITEURL & FEED_DOMAIN undefined
    if (('FEED' in settings) or ('FEED_RSS' in settings)) and (not 'FEED_DOMAIN' in settings):
        logger.warn("Since feed URLs should always be absolute, you should specify "
                 "FEED_DOMAIN in your settings. (e.g., 'FEED_DOMAIN = "
                 "http://www.example.com')")

    if not 'TIMEZONE' in settings:
        logger.warn("No timezone information specified in the settings. Assuming"
                 " your timezone is UTC for feed generation. Check "
                 "http://docs.notmyidea.org/alexis/pelican/settings.html#timezone "
                 "for more information")

    if 'WEBASSETS' in settings and settings['WEBASSETS'] is not False:
        try:
            from webassets.ext.jinja2 import AssetsExtension
            settings['JINJA_EXTENSIONS'].append(AssetsExtension)
        except ImportError:
            logger.warn("You must install the webassets module to use WEBASSETS.")
            settings['WEBASSETS'] = False

    return settings<|MERGE_RESOLUTION|>--- conflicted
+++ resolved
@@ -68,12 +68,9 @@
                    'ARTICLE_PERMALINK_STRUCTURE': '',
                    'TYPOGRIFY': False,
                    'LESS_GENERATOR': False,
-<<<<<<< HEAD
                    'SUMMARY_MAX_LENGTH': 50,
-=======
                    'WEBASSETS': False,
                    'PLUGINS': [],
->>>>>>> 191b1cdb
                    }
 
 
