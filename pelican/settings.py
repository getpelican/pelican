--- conflicted
+++ resolved
@@ -138,11 +138,8 @@
     'ARTICLE_PERMALINK_STRUCTURE': '',
     'TYPOGRIFY': False,
     'TYPOGRIFY_IGNORE_TAGS': [],
-<<<<<<< HEAD
     'TYPOGRIFY_DASHES': 'default',
-=======
     'SUMMARY_END_MARKER': '…',
->>>>>>> e18c9d2c
     'SUMMARY_MAX_LENGTH': 50,
     'PLUGIN_PATHS': [],
     'PLUGINS': None,
