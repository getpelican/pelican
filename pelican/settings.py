# -*- coding: utf-8 -*-
import os
import locale

DEFAULT_THEME = os.sep.join([os.path.dirname(os.path.abspath(__file__)),
                              "themes/notmyidea"])
<<<<<<< HEAD
_DEFAULT_CONFIG = {'PATH': None,
                   'THEME': _DEFAULT_THEME,
                   'OUTPUT_PATH': 'output/',
                   'MARKUP': ('rst', 'md'),
                   'STATIC_PATHS': ['images',],
                   'THEME_STATIC_PATHS': ['static',],
                   'FEED': 'feeds/all.atom.xml',
                   'CATEGORY_FEED': 'feeds/%s.atom.xml',
                   'TRANSLATION_FEED': 'feeds/all-%s.atom.xml',
                   'SITENAME': 'A Pelican Blog',
                   'DISPLAY_PAGES_ON_MENU': True,
                   'PDF_GENERATOR': False,
                   'DEFAULT_CATEGORY': 'misc',
                   'FALLBACK_ON_FS_DATE': True,
                   'CSS_FILE': 'main.css',
                   'REVERSE_ARCHIVE_ORDER': False,
                   'REVERSE_CATEGORY_ORDER': False,
                   'DELETE_OUTPUT_DIRECTORY': False,
                   'CLEAN_URLS': False, # use /blah/ instead /blah.html in urls
                   'RELATIVE_URLS': True,
                   'DEFAULT_LANG': 'en',
                   'TAG_CLOUD_STEPS': 4,
                   'TAG_CLOUD_MAX_ITEMS': 100,
                   'DIRECT_TEMPLATES': ('index', 'tags', 'categories', 'archives'),
                   'PAGINATED_DIRECT_TEMPLATES': ('index', ),
                   'PELICAN_CLASS': 'pelican.Pelican',
                   'DEFAULT_DATE_FORMAT': '%a %d %B %Y',
                   'DATE_FORMATS': {},
                   'JINJA_EXTENSIONS': [],
                   'LOCALE': '', # default to user locale
                   'WITH_PAGINATION': False,
                   'DEFAULT_PAGINATION': 5,
                   'DEFAULT_ORPHANS': 0,
                   'DEFAULT_METADATA': (),
                   'FILES_TO_COPY': (),
                   'DEFAULT_STATUS': 'published',
=======
DEFAULT_CONFIG = {'PATH': None,
                  'THEME': DEFAULT_THEME,
                  'OUTPUT_PATH': 'output/',
                  'MARKUP': ('rst', 'md'),
                  'STATIC_PATHS': ['images',],
                  'THEME_STATIC_PATHS': ['static',],
                  'FEED': 'feeds/all.atom.xml',
                  'CATEGORY_FEED': 'feeds/%s.atom.xml',
                  'TRANSLATION_FEED': 'feeds/all-%s.atom.xml',
                  'SITENAME': 'A Pelican Blog',
                  'DISPLAY_PAGES_ON_MENU': True,
                  'PDF_GENERATOR': False,
                  'DEFAULT_CATEGORY': 'misc',
                  'FALLBACK_ON_FS_DATE': True,
                  'CSS_FILE': 'main.css',
                  'REVERSE_ARCHIVE_ORDER': False,
                  'KEEP_OUTPUT_DIRECTORY': False,
                  'CLEAN_URLS': False, # use /blah/ instead /blah.html in urls
                  'RELATIVE_URLS': True,
                  'DEFAULT_LANG': 'en',
                  'PELICAN_CLASS': 'pelican.Pelican',
                  'JINJA_EXTENSIONS': [],
>>>>>>> 8454b0d1
                  }

def read_settings(filename):
    """Load a Python file into a dictionary.
    """
    context = DEFAULT_CONFIG.copy()
    if filename:
        tempdict = {}
        execfile(filename, tempdict)
        for key in tempdict:
            if key.isupper():
                context[key] = tempdict[key]

    # set the locale
    locale.setlocale(locale.LC_ALL, context['LOCALE'])
    return context<|MERGE_RESOLUTION|>--- conflicted
+++ resolved
@@ -4,9 +4,8 @@
 
 DEFAULT_THEME = os.sep.join([os.path.dirname(os.path.abspath(__file__)),
                               "themes/notmyidea"])
-<<<<<<< HEAD
 _DEFAULT_CONFIG = {'PATH': None,
-                   'THEME': _DEFAULT_THEME,
+                   'THEME': DEFAULT_THEME,
                    'OUTPUT_PATH': 'output/',
                    'MARKUP': ('rst', 'md'),
                    'STATIC_PATHS': ['images',],
@@ -41,36 +40,12 @@
                    'DEFAULT_METADATA': (),
                    'FILES_TO_COPY': (),
                    'DEFAULT_STATUS': 'published',
-=======
-DEFAULT_CONFIG = {'PATH': None,
-                  'THEME': DEFAULT_THEME,
-                  'OUTPUT_PATH': 'output/',
-                  'MARKUP': ('rst', 'md'),
-                  'STATIC_PATHS': ['images',],
-                  'THEME_STATIC_PATHS': ['static',],
-                  'FEED': 'feeds/all.atom.xml',
-                  'CATEGORY_FEED': 'feeds/%s.atom.xml',
-                  'TRANSLATION_FEED': 'feeds/all-%s.atom.xml',
-                  'SITENAME': 'A Pelican Blog',
-                  'DISPLAY_PAGES_ON_MENU': True,
-                  'PDF_GENERATOR': False,
-                  'DEFAULT_CATEGORY': 'misc',
-                  'FALLBACK_ON_FS_DATE': True,
-                  'CSS_FILE': 'main.css',
-                  'REVERSE_ARCHIVE_ORDER': False,
-                  'KEEP_OUTPUT_DIRECTORY': False,
-                  'CLEAN_URLS': False, # use /blah/ instead /blah.html in urls
-                  'RELATIVE_URLS': True,
-                  'DEFAULT_LANG': 'en',
-                  'PELICAN_CLASS': 'pelican.Pelican',
-                  'JINJA_EXTENSIONS': [],
->>>>>>> 8454b0d1
-                  }
+                   }
 
 def read_settings(filename):
     """Load a Python file into a dictionary.
     """
-    context = DEFAULT_CONFIG.copy()
+    context = _DEFAULT_CONFIG.copy()
     if filename:
         tempdict = {}
         execfile(filename, tempdict)
