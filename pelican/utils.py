--- conflicted
+++ resolved
@@ -631,7 +631,6 @@
     return out
 
 
-<<<<<<< HEAD
 def truncate_html_paragraphs(s, count):
     """Truncates HTML to a certain number of paragraphs.
 
@@ -651,13 +650,10 @@
     return "".join(paragraphs)
 
 
-def process_translations(content_list, translation_id=None):
-=======
 def process_translations(
     content_list: list[Content],
     translation_id: str | Collection[str] | None = None,
 ) -> tuple[list[Content], list[Content]]:
->>>>>>> ef501a3d
     """Finds translations and returns them.
 
     For each content_list item, populates the 'translations' attribute, and
