# -*- coding: utf-8 -*-
from __future__ import unicode_literals, print_function
import six

import os
import re
try:
    import docutils
    import docutils.core
    import docutils.io
    from docutils.writers.html4css1 import HTMLTranslator

    # import the directives to have pygments support
    from pelican import rstdirectives  # NOQA
except ImportError:
    core = False
try:
    from markdown import Markdown
except ImportError:
    Markdown = False  # NOQA
try:
    from asciidocapi import AsciiDocAPI
    asciidoc = True
except ImportError:
    asciidoc = False
import re

import cgi
from HTMLParser import HTMLParser

from pelican.contents import Category, Tag, Author
from pelican.utils import get_date, pelican_open


_METADATA_PROCESSORS = {
    'tags': lambda x, y: [Tag(tag, y) for tag in x.split(',')],
    'date': lambda x, y: get_date(x),
    'status': lambda x, y: x.strip(),
    'category': Category,
    'author': Author,
}


class Reader(object):
    enabled = True
    extensions = None

    def __init__(self, settings):
        self.settings = settings

    def process_metadata(self, name, value):
        if name in _METADATA_PROCESSORS:
            return _METADATA_PROCESSORS[name](value, self.settings)
        return value


class _FieldBodyTranslator(HTMLTranslator):

    def __init__(self, document):
        HTMLTranslator.__init__(self, document)
        self.compact_p = None

    def astext(self):
        return ''.join(self.body)

    def visit_field_body(self, node):
        pass

    def depart_field_body(self, node):
        pass


def render_node_to_html(document, node):
    visitor = _FieldBodyTranslator(document)
    node.walkabout(visitor)
    return visitor.astext()


class PelicanHTMLTranslator(HTMLTranslator):

    def visit_abbreviation(self, node):
        attrs = {}
        if node.hasattr('explanation'):
            attrs['title'] = node['explanation']
        self.body.append(self.starttag(node, 'abbr', '', **attrs))

    def depart_abbreviation(self, node):
        self.body.append('</abbr>')


class RstReader(Reader):
    enabled = bool(docutils)
    file_extensions = ['rst']

    def _parse_metadata(self, document):
        """Return the dict containing document metadata"""
        output = {}
        for docinfo in document.traverse(docutils.nodes.docinfo):
            for element in docinfo.children:
                if element.tagname == 'field':  # custom fields (e.g. summary)
                    name_elem, body_elem = element.children
                    name = name_elem.astext()
                    if name == 'summary':
                        value = render_node_to_html(document, body_elem)
                    else:
                        value = body_elem.astext()
                else:  # standard fields (e.g. address)
                    name = element.tagname
                    value = element.astext()
                name = name.lower()

                output[name] = self.process_metadata(name, value)
        return output

    def _get_publisher(self, source_path):
        extra_params = {'initial_header_level': '2'}
        pub = docutils.core.Publisher(
            destination_class=docutils.io.StringOutput)
        pub.set_components('standalone', 'restructuredtext', 'html')
        pub.writer.translator_class = PelicanHTMLTranslator
        pub.process_programmatic_settings(None, extra_params, None)
        pub.set_source(source_path=source_path)
        pub.publish()
        return pub

    def read(self, source_path):
        """Parses restructured text"""
        pub = self._get_publisher(source_path)
        parts = pub.writer.parts
        content = parts.get('body')

        metadata = self._parse_metadata(pub.document)
        metadata.setdefault('title', parts.get('title'))

        return content, metadata


class MarkdownReader(Reader):
    enabled = bool(Markdown)
    file_extensions = ['md', 'markdown', 'mkd']
    extensions = ['codehilite', 'extra']

    def _parse_metadata(self, meta):
        """Return the dict containing document metadata"""
        md = Markdown(extensions=set(self.extensions + ['meta']))
        output = {}
        for name, value in meta.items():
            name = name.lower()
            if name == "summary":
                summary_values = "\n".join(str(item) for item in value)
                summary = md.convert(summary_values)
                output[name] = self.process_metadata(name, summary)
            else:
                output[name] = self.process_metadata(name, value[0])
        return output

    def read(self, source_path):
        """Parse content and metadata of markdown files"""
<<<<<<< HEAD
        with open(filename) as text:
            md = Markdown(extensions=set(self.extensions + ['meta']))
            content = md.convert(text)
=======
        text = pelican_open(source_path)
        md = Markdown(extensions=set(self.extensions + ['meta']))
        content = md.convert(text)
>>>>>>> 90672e54

        metadata = self._parse_metadata(md.Meta)
        return content, metadata

class HTMLReader(Reader):
    """Parses HTML files as input, looking for meta, title, and body tags"""
    file_extensions = ['htm', 'html']
    enabled = True

    class _HTMLParser(HTMLParser):
        def __init__(self, settings):
            HTMLParser.__init__(self)
            self.body = ''
            self.metadata = {}
            self.settings = settings

            self._data_buffer = ''

            self._in_top_level = True
            self._in_head = False
            self._in_title = False
            self._in_body = False
            self._in_tags = False

        def handle_starttag(self, tag, attrs):
            if tag == 'head' and self._in_top_level:
                self._in_top_level = False
                self._in_head = True
            elif tag == 'title' and self._in_head:
                self._in_title = True
                self._data_buffer = ''
            elif tag == 'body' and self._in_top_level:
                self._in_top_level = False
                self._in_body = True
                self._data_buffer = ''
            elif tag == 'meta' and self._in_head:
                self._handle_meta_tag(attrs)

            elif self._in_body:
                self._data_buffer += self.build_tag(tag, attrs, False)

        def handle_endtag(self, tag):
            if tag == 'head':
                if self._in_head:
                    self._in_head = False
                    self._in_top_level = True
            elif tag == 'title':
                self._in_title = False
                self.metadata['title'] = self._data_buffer
            elif tag == 'body':
                self.body = self._data_buffer
                self._in_body = False
                self._in_top_level = True
            elif self._in_body:
                self._data_buffer += '</{}>'.format(cgi.escape(tag))

        def handle_startendtag(self, tag, attrs):
            if tag == 'meta' and self._in_head:
                self._handle_meta_tag(attrs)
            if self._in_body:
                self._data_buffer += self.build_tag(tag, attrs, True)

        def handle_comment(self, data):
            if self._in_body and data.strip() == 'PELICAN_END_SUMMARY':
                self.metadata['summary'] = self._data_buffer
            else:
                self._data_buffer += '<!--{}-->'.format(data)

        def handle_data(self, data):
            self._data_buffer += data

        def handle_entityref(self, data):
            self._data_buffer += '&{};'.format(data)

        def handle_charref(self, data):
            self._data_buffer += '&{};'.format(data)
            
        def build_tag(self, tag, attrs, close_tag):
            result = '<{}'.format(cgi.escape(tag))
            result += ''.join((' {}="{}"'.format(cgi.escape(k), cgi.escape(v)) for k,v in attrs))
            if close_tag:
                return result + ' />'
            return result + '>'

        def _handle_meta_tag(self, attrs):
            name = self._attr_value(attrs, 'name').lower()
            contents = self._attr_value(attrs, 'contents', '')

            if name == 'keywords':
                name = 'tags'
            self.metadata[name] = contents

        @classmethod
        def _attr_value(cls, attrs, name, default=None):
            return next((x[1] for x in attrs if x[0] == name), default)

<<<<<<< HEAD
    def read(self, filename):
        """Parse content and metadata of markdown files"""
        with open(filename) as content:
            parser = self._HTMLParser(self.settings)
            parser.feed(content)
            parser.close()
=======
    def read(self, source_path):
        """Parse content and metadata of (x)HTML files"""
        with open(source_path) as content:
            metadata = {'title': 'unnamed'}
            for i in self._re.findall(content):
                key = i.split(':')[0][5:].strip()
                value = i.split(':')[-1][:-3].strip()
                name = key.lower()
                metadata[name] = self.process_metadata(name, value)

            return content, metadata
>>>>>>> 90672e54

        metadata = {}
        for k in parser.metadata:
            metadata[k] = self.process_metadata(k, parser.metadata[k])
        return parser.body, metadata

class AsciiDocReader(Reader):
    enabled = bool(asciidoc)
    file_extensions = ['asc']
    default_options = ["--no-header-footer", "-a newline=\\n"]

    def read(self, source_path):
        """Parse content and metadata of asciidoc files"""
        from cStringIO import StringIO
        text = StringIO(pelican_open(source_path))
        content = StringIO()
        ad = AsciiDocAPI()

        options = self.settings.get('ASCIIDOC_OPTIONS', [])
        if isinstance(options, (str, unicode)):
            options = [m.strip() for m in options.split(',')]
        options = self.default_options + options
        for o in options:
            ad.options(*o.split())

        ad.execute(text, content, backend="html4")
        content = content.getvalue()

        metadata = {}
        for name, value in ad.asciidoc.document.attributes.items():
            name = name.lower()
            metadata[name] = self.process_metadata(name, value)
        if 'doctitle' in metadata:
            metadata['title'] = metadata['doctitle']
        return content, metadata


_EXTENSIONS = {}

for cls in Reader.__subclasses__():
    for ext in cls.file_extensions:
        _EXTENSIONS[ext] = cls


def read_file(path, fmt=None, settings=None):
    """Return a reader object using the given format."""
    base, ext = os.path.splitext(os.path.basename(path))
    if not fmt:
        fmt = ext[1:]

    if fmt not in _EXTENSIONS:
        raise TypeError('Pelican does not know how to parse {}'.format(path))

    reader = _EXTENSIONS[fmt](settings)
    settings_key = '%s_EXTENSIONS' % fmt.upper()

    if settings and settings_key in settings:
        reader.extensions = settings[settings_key]

    if not reader.enabled:
        raise ValueError("Missing dependencies for %s" % fmt)

    content, metadata = reader.read(path)

    # eventually filter the content with typogrify if asked so
    if settings and settings.get('TYPOGRIFY'):
        from typogrify.filters import typogrify
        content = typogrify(content)
        metadata['title'] = typogrify(metadata['title'])

    file_metadata = settings and settings.get('FILENAME_METADATA')
    if file_metadata:
        match = re.match(file_metadata, base)
        if match:
            # .items() for py3k compat.
            for k, v in match.groupdict().items():
                if k not in metadata:
                    k = k.lower()  # metadata must be lowercase
                    metadata[k] = reader.process_metadata(k, v)

    return content, metadata<|MERGE_RESOLUTION|>--- conflicted
+++ resolved
@@ -156,15 +156,10 @@
 
     def read(self, source_path):
         """Parse content and metadata of markdown files"""
-<<<<<<< HEAD
-        with open(filename) as text:
+
+        with pelican_open(source_path) as text:
             md = Markdown(extensions=set(self.extensions + ['meta']))
             content = md.convert(text)
-=======
-        text = pelican_open(source_path)
-        md = Markdown(extensions=set(self.extensions + ['meta']))
-        content = md.convert(text)
->>>>>>> 90672e54
 
         metadata = self._parse_metadata(md.Meta)
         return content, metadata
@@ -261,26 +256,12 @@
         def _attr_value(cls, attrs, name, default=None):
             return next((x[1] for x in attrs if x[0] == name), default)
 
-<<<<<<< HEAD
     def read(self, filename):
         """Parse content and metadata of markdown files"""
-        with open(filename) as content:
+        with pelican_open(filename) as content:
             parser = self._HTMLParser(self.settings)
             parser.feed(content)
             parser.close()
-=======
-    def read(self, source_path):
-        """Parse content and metadata of (x)HTML files"""
-        with open(source_path) as content:
-            metadata = {'title': 'unnamed'}
-            for i in self._re.findall(content):
-                key = i.split(':')[0][5:].strip()
-                value = i.split(':')[-1][:-3].strip()
-                name = key.lower()
-                metadata[name] = self.process_metadata(name, value)
-
-            return content, metadata
->>>>>>> 90672e54
 
         metadata = {}
         for k in parser.metadata:
