# -*- coding: utf-8 -*-
import copy
import locale
import logging
import functools
import os
import re

from datetime import datetime
from sys import platform, stdin


from pelican.settings import _DEFAULT_CONFIG
from pelican.utils import slugify, truncate_html_words, memoized
from pelican import signals

logger = logging.getLogger(__name__)


class Page(object):
    """Represents a page
    Given a content, and metadata, create an adequate object.

    :param content: the string to parse, containing the original content.
    """
    mandatory_properties = ('title',)
    default_template = 'page'

    def __init__(self, content, metadata=None, settings=None,
                 filename=None, context=None):
        # init parameters
        if not metadata:
            metadata = {}
        if not settings:
            settings = copy.deepcopy(_DEFAULT_CONFIG)

        self.settings = settings
        self._content = content
        self._context = context
        self.translations = []

        local_metadata = dict(settings.get('DEFAULT_METADATA', ()))
        local_metadata.update(metadata)

        # set metadata as attributes
        for key, value in local_metadata.items():
            setattr(self, key.lower(), value)

        # also keep track of the metadata attributes available
        self.metadata = local_metadata

        #default template if it's not defined in page
        self.template = self._get_template()

        # default author to the one in settings if not defined
        if not hasattr(self, 'author'):
            if 'AUTHOR' in settings:
                self.author = Author(settings['AUTHOR'], settings)

        # manage languages
        self.in_default_lang = True
        if 'DEFAULT_LANG' in settings:
            default_lang = settings['DEFAULT_LANG'].lower()
            if not hasattr(self, 'lang'):
                self.lang = default_lang

            self.in_default_lang = (self.lang == default_lang)

        # create the slug if not existing, from the title
        if not hasattr(self, 'slug') and hasattr(self, 'title'):
            self.slug = slugify(self.title)

        if filename:
            self.filename = filename

        # manage the date format
        if not hasattr(self, 'date_format'):
            if hasattr(self, 'lang') and self.lang in settings['DATE_FORMATS']:
                self.date_format = settings['DATE_FORMATS'][self.lang]
            else:
                self.date_format = settings['DEFAULT_DATE_FORMAT']

        if isinstance(self.date_format, tuple):
            locale.setlocale(locale.LC_ALL, self.date_format[0])
            self.date_format = self.date_format[1]

        if hasattr(self, 'date'):
            encoded_date = self.date.strftime(
                    self.date_format.encode('ascii', 'xmlcharrefreplace'))

            if platform == 'win32':
                self.locale_date = encoded_date.decode(stdin.encoding)
            else:
                self.locale_date = encoded_date.decode('utf')

        if hasattr(self, 'updated'):
            encoded_updated = self.updated.strftime(
                    self.date_format.encode('ascii', 'xmlcharrefreplace'))

            if platform == 'win32':
                self.locale_updated = encoded_updated.decode(stdin.encoding)
            else:
                self.locale_updated = encoded_updated.decode('utf')

        # manage status
        if not hasattr(self, 'status'):
            self.status = settings['DEFAULT_STATUS']
            if not settings['WITH_FUTURE_DATES']:
                if hasattr(self, 'date') and self.date > datetime.now():
                    self.status = 'draft'

        # store the summary metadata if it is set
        if 'summary' in metadata:
            self._summary = metadata['summary']

        signals.content_object_init.send(self.__class__, instance=self)

    def check_properties(self):
        """test that each mandatory property is set."""
        for prop in self.mandatory_properties:
            if not hasattr(self, prop):
                raise NameError(prop)

    @property
    def url_format(self):
        return {
            'slug': getattr(self, 'slug', ''),
            'lang': getattr(self, 'lang', 'en'),
            'date': getattr(self, 'date', datetime.now()),
<<<<<<< HEAD
            'updated': getattr(self, 'updated', datetime.now()),
            'author': self.author,
            'category': getattr(self, 'category', 'misc'),
=======
            'author': getattr(self, 'author', ''),
            'category': getattr(self, 'category',
                self.settings['DEFAULT_CATEGORY']),
>>>>>>> e8043594
        }

    def _expand_settings(self, key):
        fq_key = ('%s_%s' % (self.__class__.__name__, key)).upper()
        return self.settings[fq_key].format(**self.url_format)

    def get_url_setting(self, key):
        key = key if self.in_default_lang else 'lang_%s' % key
        return self._expand_settings(key)

    def _update_content(self, content, siteurl):
        """Change all the relative paths of the content to relative paths
        suitable for the ouput content.

        :param content: content resource that will be passed to the templates.
        :param siteurl: siteurl which is locally generated by the writer in
            case of RELATIVE_URLS.
        """
        hrefs = re.compile(r"""
            (?P<markup><\s*[^\>]*  # match tag with src and href attr
                (?:href|src)\s*=)

            (?P<quote>["\'])      # require value to be quoted
            (?P<path>\|(?P<what>.*?)\|(?P<value>.*?))  # the url value
            \2""", re.X)

        def replacer(m):
            what = m.group('what')
            value = m.group('value')
            origin = m.group('path')
            # we support only filename for now. the plan is to support
            # categories, tags, etc. in the future, but let's keep things
            # simple for now.
            if what == 'filename':
                if value.startswith('/'):
                    value = value[1:]
                else:
                    # relative to the filename of this content
                    value = self.get_relative_filename(
                        os.path.join(self.relative_dir, value)
                    )

                if value in self._context['filenames']:
                    origin = '/'.join((siteurl,
                             self._context['filenames'][value].url))
                else:
                    logger.warning(u"Unable to find {fn}, skipping url"
                                    " replacement".format(fn=value))

            return m.group('markup') + m.group('quote') + origin \
                    + m.group('quote')

        return hrefs.sub(replacer, content)

    @memoized
    def get_content(self, siteurl):
        return self._update_content(
                self._get_content() if hasattr(self, "_get_content")
                    else self._content,
                siteurl)

    @property
    def content(self):
        return self.get_content(self._context['localsiteurl'])

    def _get_summary(self):
        """Returns the summary of an article, based on the summary metadata
        if it is set, else truncate the content."""
        if hasattr(self, '_summary'):
            return self._summary
        else:
            if self.settings['SUMMARY_MAX_LENGTH']:
                return truncate_html_words(self.content,
                        self.settings['SUMMARY_MAX_LENGTH'])
            return self.content

    def _set_summary(self, summary):
        """Dummy function"""
        pass

    summary = property(_get_summary, _set_summary, "Summary of the article."
                       "Based on the content. Can't be set")

    url = property(functools.partial(get_url_setting, key='url'))
    save_as = property(functools.partial(get_url_setting, key='save_as'))

    def _get_template(self):
        if hasattr(self, 'template') and self.template is not None:
            return self.template
        else:
            return self.default_template

    def get_relative_filename(self, filename=None):
        """Return the relative path (from the content path) to the given
        filename.

        If no filename is specified, use the filename of this content object.
        """
        if not filename:
            filename = self.filename

        return os.path.relpath(
            os.path.abspath(os.path.join(self.settings['PATH'], filename)),
            os.path.abspath(self.settings['PATH'])
        )

    @property
    def relative_dir(self):
        return os.path.dirname(os.path.relpath(
            os.path.abspath(self.filename),
            os.path.abspath(self.settings['PATH']))
        )


class Article(Page):
    mandatory_properties = ('title', 'date', 'updated', 'category')
    default_template = 'article'


class Quote(Page):
    base_properties = ('author', 'date')


class URLWrapper(object):
    def __init__(self, name, settings):
        self.name = unicode(name)
        self.slug = slugify(self.name)
        self.settings = settings

    def as_dict(self):
        return self.__dict__

    def __hash__(self):
        return hash(self.name)

    def __eq__(self, other):
        return self.name == unicode(other)

    def __str__(self):
        return str(self.name.encode('utf-8', 'replace'))

    def __unicode__(self):
        return self.name

    def _from_settings(self, key, get_page_name=False):
        """Returns URL information as defined in settings. 
        When get_page_name=True returns URL without anything after {slug}
        e.g. if in settings: CATEGORY_URL="cat/{slug}.html" this returns "cat/{slug}"
        Useful for pagination."""
        setting = "%s_%s" % (self.__class__.__name__.upper(), key)
        value = self.settings[setting]
        if not isinstance(value, basestring):
            logger.warning(u'%s is set to %s' % (setting, value))
            return value
        else:
            if get_page_name:
                return unicode(os.path.splitext(value)[0]).format(**self.as_dict())
            else:
                return unicode(value).format(**self.as_dict())

    page_name = property(functools.partial(_from_settings, key='URL', get_page_name=True))
    url = property(functools.partial(_from_settings, key='URL'))
    save_as = property(functools.partial(_from_settings, key='SAVE_AS'))


class Category(URLWrapper):
    pass


class Tag(URLWrapper):
    def __init__(self, name, *args, **kwargs):
        super(Tag, self).__init__(unicode.strip(name), *args, **kwargs)


class Author(URLWrapper):
    pass


class StaticContent(object):
    def __init__(self, src, dst=None, settings=None):
        if not settings:
            settings = copy.deepcopy(_DEFAULT_CONFIG)
        self.src = src
        self.url = dst or src
        self.filepath = os.path.join(settings['PATH'], src)
        self.save_as = os.path.join(settings['OUTPUT_PATH'], self.url)

    def __str__(self):
        return str(self.filepath.encode('utf-8', 'replace'))

    def __unicode__(self):
        return self.filepath


def is_valid_content(content, f):
    try:
        content.check_properties()
        return True
    except NameError, e:
        logger.error(u"Skipping %s: impossible to find informations about"
                      "'%s'" % (f, e))
        return False<|MERGE_RESOLUTION|>--- conflicted
+++ resolved
@@ -127,15 +127,10 @@
             'slug': getattr(self, 'slug', ''),
             'lang': getattr(self, 'lang', 'en'),
             'date': getattr(self, 'date', datetime.now()),
-<<<<<<< HEAD
             'updated': getattr(self, 'updated', datetime.now()),
-            'author': self.author,
-            'category': getattr(self, 'category', 'misc'),
-=======
             'author': getattr(self, 'author', ''),
             'category': getattr(self, 'category',
                 self.settings['DEFAULT_CATEGORY']),
->>>>>>> e8043594
         }
 
     def _expand_settings(self, key):
@@ -281,7 +276,7 @@
         return self.name
 
     def _from_settings(self, key, get_page_name=False):
-        """Returns URL information as defined in settings. 
+        """Returns URL information as defined in settings.
         When get_page_name=True returns URL without anything after {slug}
         e.g. if in settings: CATEGORY_URL="cat/{slug}.html" this returns "cat/{slug}"
         Useful for pagination."""
