--- conflicted
+++ resolved
@@ -13,13 +13,8 @@
 
 
 from pelican.settings import _DEFAULT_CONFIG
-<<<<<<< HEAD
 from pelican.utils import slugify, truncate_html_words, memoized
-
-=======
-from pelican.utils import slugify, truncate_html_words
 from pelican import signals
->>>>>>> 4029f2ec
 
 logger = logging.getLogger(__name__)
 
