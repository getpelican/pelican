# -*- coding: utf-8 -*-
import copy
import locale
import logging
import functools

from datetime import datetime
from os import getenv
from sys import platform, stdin


from pelican.settings import _DEFAULT_CONFIG
from pelican.utils import slugify, truncate_html_words
from pelican import signals

logger = logging.getLogger(__name__)

class Page(object):
    """Represents a page
    Given a content, and metadata, create an adequate object.

    :param content: the string to parse, containing the original content.
    """
    mandatory_properties = ('title',)
    default_template = 'page'

    def __init__(self, content, metadata=None, settings=None,
                 filename=None):
        # init parameters
        if not metadata:
            metadata = {}
        if not settings:
            settings = copy.deepcopy(_DEFAULT_CONFIG)

        self.settings = settings
        self._content = content
        self.translations = []

        local_metadata = dict(settings.get('DEFAULT_METADATA', ()))
        local_metadata.update(metadata)

        # set metadata as attributes
        for key, value in local_metadata.items():
            setattr(self, key.lower(), value)

        # also keep track of the metadata attributes available
        self.metadata = local_metadata

        #default template if it's not defined in page
        self.template = self._get_template()

        # default author to the one in settings if not defined
        if not hasattr(self, 'author'):
            if 'AUTHOR' in settings:
                self.author = Author(settings['AUTHOR'], settings)

        # manage languages
        self.in_default_lang = True
        if 'DEFAULT_LANG' in settings:
            default_lang = settings['DEFAULT_LANG'].lower()
            if not hasattr(self, 'lang'):
                self.lang = default_lang

            self.in_default_lang = (self.lang == default_lang)

        # create the slug if not existing, from the title
        if not hasattr(self, 'slug') and hasattr(self, 'title'):
            self.slug = slugify(self.title)

        if filename:
            self.filename = filename

        # manage the date format
        if not hasattr(self, 'date_format'):
            if hasattr(self, 'lang') and self.lang in settings['DATE_FORMATS']:
                self.date_format = settings['DATE_FORMATS'][self.lang]
            else:
                self.date_format = settings['DEFAULT_DATE_FORMAT']

        if isinstance(self.date_format, tuple):
            locale.setlocale(locale.LC_ALL, self.date_format[0])
            self.date_format = self.date_format[1]

        if hasattr(self, 'date'):
            encoded_date = self.date.strftime(
                    self.date_format.encode('ascii', 'xmlcharrefreplace'))

            if platform == 'win32':
                self.locale_date = encoded_date.decode(stdin.encoding)
            else:
                self.locale_date = encoded_date.decode('utf')

        # manage status
        if not hasattr(self, 'status'):
            self.status = settings['DEFAULT_STATUS']
            if not settings['WITH_FUTURE_DATES']:
                if hasattr(self, 'date') and self.date > datetime.now():
                    self.status = 'draft'

        # store the summary metadata if it is set
        if 'summary' in metadata:
            self._summary = metadata['summary']

        signals.content_object_init.send(self.__class__, instance=self)

    def check_properties(self):
        """test that each mandatory property is set."""
        for prop in self.mandatory_properties:
            if not hasattr(self, prop):
                raise NameError(prop)

    @property
    def url_format(self):
        return {
            'slug': getattr(self, 'slug', ''),
            'lang': getattr(self, 'lang', 'en'),
            'date': getattr(self, 'date', datetime.now()),
<<<<<<< HEAD
            'author': self.author,
            'category': getattr(self, 'category',
                self.settings['DEFAULT_CATEGORY']),
=======
            'author': getattr(self, 'author', ''),
            'category': getattr(self, 'category', 'misc'),
>>>>>>> f7a2f8ea
        }

    def _expand_settings(self, key):
        fq_key = ('%s_%s' % (self.__class__.__name__, key)).upper()
        return self.settings[fq_key].format(**self.url_format)

    def get_url_setting(self, key):
        key = key if self.in_default_lang else 'lang_%s' % key
        return self._expand_settings(key)

    @property
    def content(self):
        if hasattr(self, "_get_content"):
            content = self._get_content()
        else:
            content = self._content
        return content

    def _get_summary(self):
        """Returns the summary of an article, based on the summary metadata
        if it is set, else truncate the content."""
        if hasattr(self, '_summary'):
            return self._summary
        else:
            if self.settings['SUMMARY_MAX_LENGTH']:
                return truncate_html_words(self.content, self.settings['SUMMARY_MAX_LENGTH'])
            return self.content

    def _set_summary(self, summary):
        """Dummy function"""
        pass

    summary = property(_get_summary, _set_summary, "Summary of the article."
                       "Based on the content. Can't be set")

    url = property(functools.partial(get_url_setting, key='url'))
    save_as = property(functools.partial(get_url_setting, key='save_as'))

    def _get_template(self):
        if hasattr(self, 'template') and self.template is not None:
            return self.template
        else:
            return self.default_template


class Article(Page):
    mandatory_properties = ('title', 'date', 'category')
    default_template = 'article'


class Quote(Page):
    base_properties = ('author', 'date')


class URLWrapper(object):
    def __init__(self, name, settings):
        self.name = unicode(name)
        self.slug = slugify(self.name)
        self.settings = settings

    def as_dict(self):
        return self.__dict__

    def __hash__(self):
        return hash(self.name)

    def __eq__(self, other):
        return self.name == unicode(other)

    def __str__(self):
        return str(self.name.encode('utf-8', 'replace'))

    def __unicode__(self):
        return self.name

    def _from_settings(self, key, get_page_name=False):
        """Returns URL information as defined in settings. 
        When get_page_name=True returns URL without anything after {slug}
        e.g. if in settings: CATEGORY_URL="cat/{slug}.html" this returns "cat/{slug}"
        Useful for pagination."""
        setting = "%s_%s" % (self.__class__.__name__.upper(), key)
        value = self.settings[setting]
        if not isinstance(value, basestring):
            logger.warning(u'%s is set to %s' % (setting, value))
            return value
        else:
            if get_page_name:
                return unicode(value[:value.find('{slug}') + len('{slug}')]).format(**self.as_dict())
            else:
                return unicode(value).format(**self.as_dict())

    page_name = property(functools.partial(_from_settings, key='URL', get_page_name=True))
    url = property(functools.partial(_from_settings, key='URL'))
    save_as = property(functools.partial(_from_settings, key='SAVE_AS'))


class Category(URLWrapper):
    pass


class Tag(URLWrapper):
    def __init__(self, name, *args, **kwargs):
        super(Tag, self).__init__(unicode.strip(name), *args, **kwargs)


class Author(URLWrapper):
    pass


def is_valid_content(content, f):
    try:
        content.check_properties()
        return True
    except NameError, e:
        logger.error(u"Skipping %s: impossible to find informations about '%s'"\
                % (f, e))
        return False<|MERGE_RESOLUTION|>--- conflicted
+++ resolved
@@ -115,14 +115,9 @@
             'slug': getattr(self, 'slug', ''),
             'lang': getattr(self, 'lang', 'en'),
             'date': getattr(self, 'date', datetime.now()),
-<<<<<<< HEAD
-            'author': self.author,
+            'author': getattr(self, 'author', ''),
             'category': getattr(self, 'category',
                 self.settings['DEFAULT_CATEGORY']),
-=======
-            'author': getattr(self, 'author', ''),
-            'category': getattr(self, 'category', 'misc'),
->>>>>>> f7a2f8ea
         }
 
     def _expand_settings(self, key):
