#!/usr/bin/env python
# -*- coding: utf-8 -*-
from __future__ import print_function, unicode_literals

import argparse
import collections
import logging
import os
import re
import subprocess
import sys
import time

from codecs import open

from six.moves.urllib.error import URLError
from six.moves.urllib.parse import urlparse
from six.moves.urllib.request import urlretrieve

# because logging.setLoggerClass has to be called before logging.getLogger
from pelican.log import init
from pelican.utils import SafeDatetime, slugify

try:
    from html import unescape  # py3.4+
except ImportError:
    from six.moves.html_parser import HTMLParser
    unescape = HTMLParser().unescape

logger = logging.getLogger(__name__)


def decode_wp_content(content, attached_files=None, br=True):
    pre_tags = {}
    if content.strip() == "":
        return ""

    if attached_files:
        for path, urls in attached_files.items():
            for url in urls:
                content = re.sub(r'(<a\s+[^>]*href=")%s(")' % url,
                                 r'\1/%s\2' % path,
                                 content)

                content = re.sub(r'(<img\s+[^>]*src=")%s(")' % url,
                                 r'\1/%s\2' % path,
                                 content)

    content += "\n"
    if "<pre" in content:
        pre_parts = content.split("</pre>")
        last_pre = pre_parts.pop()
        content = ""
        pre_index = 0

        for pre_part in pre_parts:
            start = pre_part.find("<pre")
            if start == -1:
                content = content + pre_part
                continue
            name = "<pre wp-pre-tag-{0}></pre>".format(pre_index)
            pre_tags[name] = pre_part[start:] + "</pre>"
            content = content + pre_part[0:start] + name
            pre_index += 1
        content = content + last_pre

    content = re.sub(r'<br />\s*<br />', "\n\n", content)
    allblocks = ('(?:table|thead|tfoot|caption|col|colgroup|tbody|tr|'
                 'td|th|div|dl|dd|dt|ul|ol|li|pre|select|option|form|'
                 'map|area|blockquote|address|math|style|p|h[1-6]|hr|'
                 'fieldset|noscript|samp|legend|section|article|aside|'
                 'hgroup|header|footer|nav|figure|figcaption|details|'
                 'menu|summary)')
    content = re.sub(r'(<' + allblocks + r'[^>]*>)', "\n\\1", content)
    content = re.sub(r'(</' + allblocks + r'>)', "\\1\n\n", content)
    #    content = content.replace("\r\n", "\n")
    if "<object" in content:
        # no <p> inside object/embed
        content = re.sub(r'\s*<param([^>]*)>\s*', "<param\\1>", content)
        content = re.sub(r'\s*</embed>\s*', '</embed>', content)
        #    content = re.sub(r'/\n\n+/', '\n\n', content)
    pgraphs = filter(lambda s: s != "", re.split(r'\n\s*\n', content))
    content = ""
    for p in pgraphs:
        content = content + "<p>" + p.strip() + "</p>\n"
    # under certain strange conditions it could create
    # a P of entirely whitespace
    content = re.sub(r'<p>\s*</p>', '', content)
    content = re.sub(
        r'<p>([^<]+)</(div|address|form)>',
        "<p>\\1</p></\\2>",
        content)
    # don't wrap tags
    content = re.sub(
        r'<p>\s*(</?' + allblocks + r'[^>]*>)\s*</p>',
        "\\1",
        content)
    # problem with nested lists
    content = re.sub(r'<p>(<li.*)</p>', "\\1", content)
    content = re.sub(r'<p><blockquote([^>]*)>', "<blockquote\\1><p>", content)
    content = content.replace('</blockquote></p>', '</p></blockquote>')
    content = re.sub(r'<p>\s*(</?' + allblocks + '[^>]*>)', "\\1", content)
    content = re.sub(r'(</?' + allblocks + r'[^>]*>)\s*</p>', "\\1", content)
    if br:
        def _preserve_newline(match):
            return match.group(0).replace("\n", "<WPPreserveNewline />")
        content = re.sub(
            r'/<(script|style).*?<\/\\1>/s',
            _preserve_newline,
            content)
        # optionally make line breaks
        content = re.sub(r'(?<!<br />)\s*\n', "<br />\n", content)
        content = content.replace("<WPPreserveNewline />", "\n")
    content = re.sub(
        r'(</?' + allblocks + r'[^>]*>)\s*<br />', "\\1",
        content)
    content = re.sub(
        r'<br />(\s*</?(?:p|li|div|dl|dd|dt|th|pre|td|ul|ol)[^>]*>)',
        '\\1',
        content)
    content = re.sub(r'\n</p>', "</p>", content)

    if pre_tags:
        def _multi_replace(dic, string):
            pattern = r'|'.join(map(re.escape, dic.keys()))
            return re.sub(pattern, lambda m: dic[m.group()], string)
        content = _multi_replace(pre_tags, content)

    return content


def get_items(xml):
    """Opens a WordPress xml file and returns a list of items"""
    try:
        from bs4 import BeautifulSoup
    except ImportError:
        error = ('Missing dependency "BeautifulSoup4" and "lxml" required to '
                 'import WordPress XML files.')
        sys.exit(error)
    with open(xml, encoding='utf-8') as infile:
        xmlfile = infile.read()
    soup = BeautifulSoup(xmlfile, "xml")
    items = soup.rss.channel.findAll('item')
    return items


def get_filename(post_name, post_id):
    if post_name and not post_name.isspace():
        return post_name
    else:
        return post_id


def wp2fields(xml, wp_custpost=False):
    """Opens a wordpress XML file, and yield Pelican fields"""

    items = get_items(xml)
    for item in items:

        if item.find('status').string in ["publish", "draft"]:

            try:
                # Use HTMLParser due to issues with BeautifulSoup 3
                title = unescape(item.title.contents[0])
            except IndexError:
                title = 'No title [%s]' % item.find('post_name').string
                logger.warning('Post "%s" is lacking a proper title', title)

            post_name = item.find('post_name').string
            post_id = item.find('post_id').string
            filename = get_filename(post_name, post_id)

            content = item.find('encoded').string
            raw_date = item.find('post_date').string
            if raw_date == u'0000-00-00 00:00:00':
                date = None
            else:
                date_object = time.strptime(raw_date, '%Y-%m-%d %H:%M:%S')
                date = time.strftime('%Y-%m-%d %H:%M', date_object)
            author = item.find('creator').string

            categories = [cat.string for cat
                          in item.findAll('category', {'domain': 'category'})]

            tags = [tag.string for tag
                    in item.findAll('category', {'domain': 'post_tag'})]
            # To publish a post the status should be 'published'
            status = 'published' if item.find('status').string == "publish" \
                else item.find('status').string

            kind = 'article'
            post_type = item.find('post_type').string
            if post_type == 'page':
                kind = 'page'
            elif wp_custpost:
                if post_type == 'post':
                    pass
                # Old behaviour was to name everything not a page as an
                # article.Theoretically all attachments have status == inherit
                # so no attachments should be here. But this statement is to
                # maintain existing behaviour in case that doesn't hold true.
                elif post_type == 'attachment':
                    pass
                else:
                    kind = post_type
            yield (title, content, filename, date, author, categories,
                   tags, status, kind, 'wp-html')


def dc2fields(file):
    """Opens a Dotclear export file, and yield pelican fields"""
    try:
        from bs4 import BeautifulSoup
    except ImportError:
        error = ('Missing dependency '
                 '"BeautifulSoup4" and "lxml" required '
                 'to import Dotclear files.')
        sys.exit(error)

    in_cat = False
    in_post = False
    category_list = {}
    posts = []

    with open(file, 'r', encoding='utf-8') as f:

        for line in f:
            # remove final \n
            line = line[:-1]

            if line.startswith('[category'):
                in_cat = True
            elif line.startswith('[post'):
                in_post = True
            elif in_cat:
                fields = line.split('","')
                if not line:
                    in_cat = False
                else:
                    # remove 1st and last ""
                    fields[0] = fields[0][1:]
                    # fields[-1] = fields[-1][:-1]
                    category_list[fields[0]] = fields[2]
            elif in_post:
                if not line:
                    in_post = False
                    break
                else:
                    posts.append(line)

    print("%i posts read." % len(posts))

    for post in posts:
        fields = post.split('","')

        # post_id = fields[0][1:]
        # blog_id = fields[1]
        # user_id = fields[2]
        cat_id = fields[3]
        # post_dt = fields[4]
        # post_tz = fields[5]
        post_creadt = fields[6]
        # post_upddt = fields[7]
        # post_password = fields[8]
        # post_type = fields[9]
        post_format = fields[10]
        # post_url = fields[11]
        # post_lang = fields[12]
        post_title = fields[13]
        post_excerpt = fields[14]
        post_excerpt_xhtml = fields[15]
        post_content = fields[16]
        post_content_xhtml = fields[17]
        # post_notes = fields[18]
        # post_words = fields[19]
        # post_status = fields[20]
        # post_selected = fields[21]
        # post_position = fields[22]
        # post_open_comment = fields[23]
        # post_open_tb = fields[24]
        # nb_comment = fields[25]
        # nb_trackback = fields[26]
        post_meta = fields[27]
        # redirect_url = fields[28][:-1]

        # remove seconds
        post_creadt = ':'.join(post_creadt.split(':')[0:2])

        author = ''
        categories = []
        tags = []

        if cat_id:
            categories = [category_list[id].strip() for id
                          in cat_id.split(',')]

        # Get tags related to a post
        tag = (post_meta.replace('{', '')
                        .replace('}', '')
                        .replace('a:1:s:3:\\"tag\\";a:', '')
                        .replace('a:0:', ''))
        if len(tag) > 1:
            if int(len(tag[:1])) == 1:
                newtag = tag.split('"')[1]
                tags.append(
                    BeautifulSoup(
                        newtag,
                        'xml'
                    )
                    # bs4 always outputs UTF-8
                    .decode('utf-8')
                )
            else:
                i = 1
                j = 1
                while(i <= int(tag[:1])):
                    newtag = tag.split('"')[j].replace('\\', '')
                    tags.append(
                        BeautifulSoup(
                            newtag,
                            'xml'
                        )
                        # bs4 always outputs UTF-8
                        .decode('utf-8')
                    )
                    i = i + 1
                    if j < int(tag[:1]) * 2:
                        j = j + 2

        """
        dotclear2 does not use markdown by default unless
        you use the markdown plugin
        Ref: http://plugins.dotaddict.org/dc2/details/formatting-markdown
        """
        if post_format == "markdown":
            content = post_excerpt + post_content
        else:
            content = post_excerpt_xhtml + post_content_xhtml
            content = content.replace('\\n', '')
            post_format = "html"

        kind = 'article'  # TODO: Recognise pages
        status = 'published'  # TODO: Find a way for draft posts

        yield (post_title, content, slugify(post_title), post_creadt, author,
               categories, tags, status, kind, post_format)


def posterous2fields(api_token, email, password):
    """Imports posterous posts"""
    import base64
    from datetime import timedelta
    try:
        # py3k import
        import json
    except ImportError:
        # py2 import
        import simplejson as json

    try:
        # py3k import
        import urllib.request as urllib_request
    except ImportError:
        # py2 import
        import urllib2 as urllib_request

    def get_posterous_posts(api_token, email, password, page=1):
        base64string = base64.encodestring(
            ("%s:%s" % (email, password)).encode('utf-8')).replace('\n', '')
        url = ("http://posterous.com/api/v2/users/me/sites/primary/"
               "posts?api_token=%s&page=%d") % (api_token, page)
        request = urllib_request.Request(url)
        request.add_header('Authorization', 'Basic %s' % base64string.decode())
        handle = urllib_request.urlopen(request)
        posts = json.loads(handle.read().decode('utf-8'))
        return posts

    page = 1
    posts = get_posterous_posts(api_token, email, password, page)
    while len(posts) > 0:
        posts = get_posterous_posts(api_token, email, password, page)
        page += 1

        for post in posts:
            slug = post.get('slug')
            if not slug:
                slug = slugify(post.get('title'))
            tags = [tag.get('name') for tag in post.get('tags')]
            raw_date = post.get('display_date')
            date_object = SafeDatetime.strptime(
                raw_date[:-6], '%Y/%m/%d %H:%M:%S')
            offset = int(raw_date[-5:])
            delta = timedelta(hours=(offset / 100))
            date_object -= delta
            date = date_object.strftime('%Y-%m-%d %H:%M')
            kind = 'article'      # TODO: Recognise pages
            status = 'published'  # TODO: Find a way for draft posts

            yield (post.get('title'), post.get('body_cleaned'),
                   slug, date, post.get('user').get('display_name'),
                   [], tags, status, kind, 'html')


def tumblr2fields(api_key, blogname):
    """ Imports Tumblr posts (API v2)"""
    from time import strftime, localtime
    try:
        # py3k import
        import json
    except ImportError:
        # py2 import
        import simplejson as json

    try:
        # py3k import
        import urllib.request as urllib_request
    except ImportError:
        # py2 import
        import urllib2 as urllib_request

    def get_tumblr_posts(api_key, blogname, offset=0):
        url = ("http://api.tumblr.com/v2/blog/%s.tumblr.com/"
               "posts?api_key=%s&offset=%d&filter=raw") % (
            blogname, api_key, offset)
        request = urllib_request.Request(url)
        handle = urllib_request.urlopen(request)
        posts = json.loads(handle.read().decode('utf-8'))
        return posts.get('response').get('posts')

    offset = 0
    posts = get_tumblr_posts(api_key, blogname, offset)
    while len(posts) > 0:
        for post in posts:
            title = \
                post.get('title') or \
                post.get('source_title') or \
                post.get('type').capitalize()
            slug = post.get('slug') or slugify(title)
            tags = post.get('tags')
            timestamp = post.get('timestamp')
            date = strftime("%Y-%m-%d %H:%M:%S", localtime(int(timestamp)))
            slug = strftime("%Y-%m-%d-", localtime(int(timestamp))) + slug
            format = post.get('format')
            content = post.get('body')
            type = post.get('type')
            if type == 'photo':
                if format == 'markdown':
                    fmtstr = '![%s](%s)'
                else:
                    fmtstr = '<img alt="%s" src="%s" />'
                content = ''
                for photo in post.get('photos'):
                    content += '\n'.join(
                        fmtstr % (photo.get('caption'),
                                  photo.get('original_size').get('url')))
                content += '\n\n' + post.get('caption')
            elif type == 'quote':
                if format == 'markdown':
                    fmtstr = '\n\n&mdash; %s'
                else:
                    fmtstr = '<p>&mdash; %s</p>'
                content = post.get('text') + fmtstr % post.get('source')
            elif type == 'link':
                if format == 'markdown':
                    fmtstr = '[via](%s)\n\n'
                else:
                    fmtstr = '<p><a href="%s">via</a></p>\n'
                content = fmtstr % post.get('url') + post.get('description')
            elif type == 'audio':
                if format == 'markdown':
                    fmtstr = '[via](%s)\n\n'
                else:
                    fmtstr = '<p><a href="%s">via</a></p>\n'
                content = fmtstr % post.get('source_url') + \
                    post.get('caption') + \
                    post.get('player')
            elif type == 'video':
                if format == 'markdown':
                    fmtstr = '[via](%s)\n\n'
                else:
                    fmtstr = '<p><a href="%s">via</a></p>\n'
                source = fmtstr % post.get('source_url')
                caption = post.get('caption')
                players = '\n'.join(player.get('embed_code')
                                    for player in post.get('player'))
                content = source + caption + players
            elif type == 'answer':
                title = post.get('question')
                content = ('<p>'
                           '<a href="%s" rel="external nofollow">%s</a>'
                           ': %s'
                           '</p>\n'
                           ' %s' % (post.get('asking_name'),
                                    post.get('asking_url'),
                                    post.get('question'),
                                    post.get('answer')))

            content = content.rstrip() + '\n'
            kind = 'article'
            status = 'published'  # TODO: Find a way for draft posts

            yield (title, content, slug, date, post.get('blog_name'), [type],
                   tags, status, kind, format)

        offset += len(posts)
        posts = get_tumblr_posts(api_key, blogname, offset)


def feed2fields(file):
    """Read a feed and yield pelican fields"""
    import feedparser
    d = feedparser.parse(file)
    for entry in d.entries:
        date = (time.strftime('%Y-%m-%d %H:%M', entry.updated_parsed)
                if hasattr(entry, 'updated_parsed') else None)
        author = entry.author if hasattr(entry, 'author') else None
        tags = ([e['term'] for e in entry.tags]
                if hasattr(entry, 'tags') else None)

        slug = slugify(entry.title)
        kind = 'article'
        yield (entry.title, entry.description, slug, date,
               author, [], tags, None, kind, 'html')


def build_header(title, date, author, categories, tags, slug,
                 status=None, attachments=None):
    """Build a header from a list of fields"""

    from docutils.utils import column_width

    header = '%s\n%s\n' % (title, '#' * column_width(title))
    if date:
        header += ':date: %s\n' % date
    if author:
        header += ':author: %s\n' % author
    if categories:
        header += ':category: %s\n' % ', '.join(categories)
    if tags:
        header += ':tags: %s\n' % ', '.join(tags)
    if slug:
        header += ':slug: %s\n' % slug
    if status:
        header += ':status: %s\n' % status
    if attachments:
        header += ':attachments: %s\n' % ', '.join(attachments)
    header += '\n'
    return header


def build_markdown_header(title, date, author, categories, tags,
                          slug, status=None, attachments=None):
    """Build a header from a list of fields"""
    header = 'Title: %s\n' % title
    if date:
        header += 'Date: %s\n' % date
    if author:
        header += 'Author: %s\n' % author
    if categories:
        header += 'Category: %s\n' % ', '.join(categories)
    if tags:
        header += 'Tags: %s\n' % ', '.join(tags)
    if slug:
        header += 'Slug: %s\n' % slug
    if status:
        header += 'Status: %s\n' % status
    if attachments:
        header += 'Attachments: %s\n' % ', '.join(attachments)
    header += '\n'
    return header


def get_ext(out_markup, in_markup='html'):
    if in_markup == 'markdown' or out_markup == 'markdown':
        ext = '.md'
    else:
        ext = '.rst'
    return ext


def get_out_filename(output_path, filename, ext, kind,
                     dirpage, dircat, categories, wp_custpost):
    filename = os.path.basename(filename)

    # Enforce filename restrictions for various filesystems at once; see
    # http://en.wikipedia.org/wiki/Filename#Reserved_characters_and_words
    # we do not need to filter words because an extension will be appended
    filename = re.sub(r'[<>:"/\\|?*^% ]', '-', filename)  # invalid chars
    filename = filename.lstrip('.')  # should not start with a dot
    if not filename:
        filename = '_'
    filename = filename[:249]  # allow for 5 extra characters

    out_filename = os.path.join(output_path, filename + ext)
    # option to put page posts in pages/ subdirectory
    if dirpage and kind == 'page':
        pages_dir = os.path.join(output_path, 'pages')
        if not os.path.isdir(pages_dir):
            os.mkdir(pages_dir)
        out_filename = os.path.join(pages_dir, filename + ext)
    elif not dirpage and kind == 'page':
        pass
    # option to put wp custom post types in directories with post type
    # names. Custom post types can also have categories so option to
    # create subdirectories with category names
    elif kind != 'article':
        if wp_custpost:
            typename = slugify(kind)
        else:
            typename = ''
            kind = 'article'
        if dircat and (len(categories) > 0):
            catname = slugify(categories[0])
        else:
            catname = ''
        out_filename = os.path.join(output_path, typename,
                                    catname, filename + ext)
        if not os.path.isdir(os.path.join(output_path, typename, catname)):
            os.makedirs(os.path.join(output_path, typename, catname))
    # option to put files in directories with categories names
    elif dircat and (len(categories) > 0):
        catname = slugify(categories[0])
        out_filename = os.path.join(output_path, catname, filename + ext)
        if not os.path.isdir(os.path.join(output_path, catname)):
            os.mkdir(os.path.join(output_path, catname))

    return out_filename


def get_attachments(xml):
    """returns a dictionary of posts that have attachments with a list
    of the attachment_urls
    """
    items = get_items(xml)
    names = {}
    attachments = []

    for item in items:
        kind = item.find('post_type').string
        post_name = item.find('post_name').string
        post_id = item.find('post_id').string

        if kind == 'attachment':
            attachments.append((item.find('post_parent').string,
                                item.find('attachment_url').string))
        else:
            filename = get_filename(post_name, post_id)
            names[post_id] = filename
    attachedposts = {}
    for parent, url in attachments:
        try:
            parent_name = names[parent]
        except KeyError:
            # attachment's parent is not a valid post
            parent_name = None

        try:
            attachedposts[parent_name].append(url)
        except KeyError:
            attachedposts[parent_name] = []
            attachedposts[parent_name].append(url)
    return attachedposts


def download_attachments(output_path, urls):
    """Downloads WordPress attachments and returns a returns a dict {url:path} of
        attachments that can be associated with a post (relative path to output
        directory). Files that fail to download, will not be added to posts

    {relpath: {set of urls}}
    """
    locations = collections.defaultdict(set)
    for url in urls:
        path = urlparse(url).path
        # teardown path and rebuild to negate any errors with
        # os.path.join and leading /'s
        path = path.split('/')
        filename = path.pop(-1)
        localpath = ''
        for item in path:
            if sys.platform != 'win32' or ':' not in item:
                localpath = os.path.join(localpath, item)
        full_path = os.path.join(output_path, localpath)
        if not os.path.exists(full_path):
            os.makedirs(full_path)
        relpath = os.path.join(localpath, filename)
        if relpath in locations and url in locations[relpath]:
            continue

        print('downloading {}'.format(filename))
        try:
            urlretrieve(url, os.path.join(full_path, filename))
<<<<<<< HEAD
            relpath = os.path.join(localpath, filename)
=======
>>>>>>> 2ece08af
            locations[relpath].add(url)
        except (URLError, IOError) as e:
            # Python 2.7 throws an IOError rather Than URLError
            logger.warning("No file could be downloaded from %s\n%s", url, e)
    return locations


def fields2pelican(
        fields, out_markup, output_path,
        dircat=False, strip_raw=False, disable_slugs=False,
        dirpage=False, filename_template=None, filter_author=None,
        wp_custpost=False, wp_attach=False, attachments=None):
    for (title, content, filename, date, author, categories, tags, status,
            kind, in_markup) in fields:
        if filter_author and filter_author != author:
            continue
        slug = not disable_slugs and filename or None

        if wp_attach and attachments:
            try:
                urls = attachments[filename]
                attached_files = download_attachments(output_path, urls)
            except KeyError:
                attached_files = None
        else:
            attached_files = None

        ext = get_ext(out_markup, in_markup)
        if ext == '.md':
            header = build_markdown_header(
                title, date, author, categories, tags, slug,
                status, attached_files)
        else:
            out_markup = 'rst'
            header = build_header(title, date, author, categories,
                                  tags, slug, status, attached_files)

        out_filename = get_out_filename(
            output_path, filename, ext, kind, dirpage, dircat,
            categories, wp_custpost)
        print(out_filename)

        if in_markup in ('html', 'wp-html'):
            html_filename = os.path.join(output_path, filename + '.html')

            with open(html_filename, 'w', encoding='utf-8') as fp:
                # Replace newlines with paragraphs wrapped with <p> so
                # HTML is valid before conversion
                if in_markup == 'wp-html':
                    new_content = decode_wp_content(content, attached_files)
                else:
                    paragraphs = content.splitlines()
                    paragraphs = ['<p>{0}</p>'.format(p) for p in paragraphs]
                    new_content = ''.join(paragraphs)

                fp.write(new_content)

            parse_raw = '--parse-raw' if not strip_raw else ''
            cmd = ('pandoc --normalize {0} --from=html'
                   ' --to={1} -o "{2}" "{3}"')
            cmd = cmd.format(parse_raw, out_markup,
                             out_filename, html_filename)

            try:
                rc = subprocess.call(cmd, shell=True)
                if rc < 0:
                    error = 'Child was terminated by signal %d' % -rc
                    exit(error)

                elif rc > 0:
                    error = 'Please, check your Pandoc installation.'
                    exit(error)
            except OSError as e:
                error = 'Pandoc execution failed: %s' % e
                exit(error)

            os.remove(html_filename)

            with open(out_filename, 'r', encoding='utf-8') as fs:
                content = fs.read()

                if attached_files:
                    for path, urls in attached_files.items():
                        for url in urls:
                            content = re.sub(url,
                                             r'/{filename}/%s' % path,
                                             content)

                if out_markup == 'markdown':
                    # In markdown, to insert a <br />, end a line with two
                    # or more spaces & then a end-of-line
                    content = content.replace('\\\n ', '  \n')
                    content = content.replace('\\\n', '  \n')

        with open(out_filename, 'w', encoding='utf-8') as fs:
            fs.write(header + content)
    if wp_attach and attachments and None in attachments:
        print("downloading attachments that don't have a parent post")
        urls = attachments[None]
        download_attachments(output_path, urls)


def main():
    parser = argparse.ArgumentParser(
        description="Transform feed, WordPress, Tumblr, Dotclear, or "
                    "Posterous files into reST (rst) or Markdown (md) files. "
                    "Be sure to have pandoc installed.",
        formatter_class=argparse.ArgumentDefaultsHelpFormatter)

    parser.add_argument(
        dest='input', help='The input file to read')
    parser.add_argument(
        '--wpfile', action='store_true', dest='wpfile',
        help='Wordpress XML export')
    parser.add_argument(
        '--dotclear', action='store_true', dest='dotclear',
        help='Dotclear export')
    parser.add_argument(
        '--posterous', action='store_true', dest='posterous',
        help='Posterous export')
    parser.add_argument(
        '--tumblr', action='store_true', dest='tumblr',
        help='Tumblr export')
    parser.add_argument(
        '--feed', action='store_true', dest='feed',
        help='Feed to parse')
    parser.add_argument(
        '-o', '--output', dest='output', default='output',
        help='Output path')
    parser.add_argument(
        '-m', '--markup', dest='markup', default='rst',
        help='Output markup format (supports rst & markdown)')
    parser.add_argument(
        '--dir-cat', action='store_true', dest='dircat',
        help='Put files in directories with categories name')
    parser.add_argument(
        '--dir-page', action='store_true', dest='dirpage',
        help=('Put files recognised as pages in "pages/" sub-directory'
              ' (wordpress import only)'))
    parser.add_argument(
        '--filter-author', dest='author',
        help='Import only post from the specified author')
    parser.add_argument(
        '--strip-raw', action='store_true', dest='strip_raw',
        help="Strip raw HTML code that can't be converted to "
             "markup such as flash embeds or iframes (wordpress import only)")
    parser.add_argument(
        '--wp-custpost', action='store_true',
        dest='wp_custpost',
        help='Put wordpress custom post types in directories. If used with '
             '--dir-cat option directories will be created as '
             '/post_type/category/ (wordpress import only)')
    parser.add_argument(
        '--wp-attach', action='store_true', dest='wp_attach',
        help='(wordpress import only) Download files uploaded to wordpress as '
             'attachments. Files will be added to posts as a list in the post '
             'header. All files will be downloaded, even if '
             "they aren't associated with a post. Files with be downloaded "
             'with their original path inside the output directory. '
             'e.g. output/wp-uploads/date/postname/file.jpg '
             '-- Requires an internet connection --')
    parser.add_argument(
        '--disable-slugs', action='store_true',
        dest='disable_slugs',
        help='Disable storing slugs from imported posts within output. '
             'With this disabled, your Pelican URLs may not be consistent '
             'with your original posts.')
    parser.add_argument(
        '-e', '--email', dest='email',
        help="Email address (posterous import only)")
    parser.add_argument(
        '-p', '--password', dest='password',
        help="Password (posterous import only)")
    parser.add_argument(
        '-b', '--blogname', dest='blogname',
        help="Blog name (Tumblr import only)")

    args = parser.parse_args()

    input_type = None
    if args.wpfile:
        input_type = 'wordpress'
    elif args.dotclear:
        input_type = 'dotclear'
    elif args.posterous:
        input_type = 'posterous'
    elif args.tumblr:
        input_type = 'tumblr'
    elif args.feed:
        input_type = 'feed'
    else:
        error = ('You must provide either --wpfile, --dotclear, '
                 '--posterous, --tumblr or --feed options')
        exit(error)

    if not os.path.exists(args.output):
        try:
            os.mkdir(args.output)
        except OSError:
            error = 'Unable to create the output folder: ' + args.output
            exit(error)

    if args.wp_attach and input_type != 'wordpress':
        error = ('You must be importing a wordpress xml '
                 'to use the --wp-attach option')
        exit(error)

    if input_type == 'wordpress':
        fields = wp2fields(args.input, args.wp_custpost or False)
    elif input_type == 'dotclear':
        fields = dc2fields(args.input)
    elif input_type == 'posterous':
        fields = posterous2fields(args.input, args.email, args.password)
    elif input_type == 'tumblr':
        fields = tumblr2fields(args.input, args.blogname)
    elif input_type == 'feed':
        fields = feed2fields(args.input)

    if args.wp_attach:
        attachments = get_attachments(args.input)
    else:
        attachments = None

    # init logging
    init()
    fields2pelican(fields, args.markup, args.output,
                   dircat=args.dircat or False,
                   dirpage=args.dirpage or False,
                   strip_raw=args.strip_raw or False,
                   disable_slugs=args.disable_slugs or False,
                   filter_author=args.author,
                   wp_custpost=args.wp_custpost or False,
                   wp_attach=args.wp_attach or False,
                   attachments=attachments or None)<|MERGE_RESOLUTION|>--- conflicted
+++ resolved
@@ -30,21 +30,10 @@
 logger = logging.getLogger(__name__)
 
 
-def decode_wp_content(content, attached_files=None, br=True):
+def decode_wp_content(content, br=True):
     pre_tags = {}
     if content.strip() == "":
         return ""
-
-    if attached_files:
-        for path, urls in attached_files.items():
-            for url in urls:
-                content = re.sub(r'(<a\s+[^>]*href=")%s(")' % url,
-                                 r'\1/%s\2' % path,
-                                 content)
-
-                content = re.sub(r'(<img\s+[^>]*src=")%s(")' % url,
-                                 r'\1/%s\2' % path,
-                                 content)
 
     content += "\n"
     if "<pre" in content:
@@ -663,13 +652,10 @@
 
 
 def download_attachments(output_path, urls):
-    """Downloads WordPress attachments and returns a returns a dict {url:path} of
-        attachments that can be associated with a post (relative path to output
-        directory). Files that fail to download, will not be added to posts
-
-    {relpath: {set of urls}}
-    """
-    locations = collections.defaultdict(set)
+    """Downloads WordPress attachments and returns a list of paths to
+    attachments that can be associated with a post (relative path to output
+    directory). Files that fail to download, will not be added to posts"""
+    locations = []
     for url in urls:
         path = urlparse(url).path
         # teardown path and rebuild to negate any errors with
@@ -690,10 +676,6 @@
         print('downloading {}'.format(filename))
         try:
             urlretrieve(url, os.path.join(full_path, filename))
-<<<<<<< HEAD
-            relpath = os.path.join(localpath, filename)
-=======
->>>>>>> 2ece08af
             locations[relpath].add(url)
         except (URLError, IOError) as e:
             # Python 2.7 throws an IOError rather Than URLError
@@ -743,7 +725,7 @@
                 # Replace newlines with paragraphs wrapped with <p> so
                 # HTML is valid before conversion
                 if in_markup == 'wp-html':
-                    new_content = decode_wp_content(content, attached_files)
+                    new_content = decode_wp_content(content)
                 else:
                     paragraphs = content.splitlines()
                     paragraphs = ['<p>{0}</p>'.format(p) for p in paragraphs]
