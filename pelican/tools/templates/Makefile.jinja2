--- conflicted
+++ resolved
@@ -162,11 +162,7 @@
 {% if github %}
 {% set upload = upload + ["github"] %}
 github: publish
-<<<<<<< HEAD
-	ghp-import -m "Generate Pelican site" -b $(GITHUB_PAGES_BRANCH) "$(OUTPUTDIR)" --no-jekyll
-=======
-	ghp-import -m "$(GITHUB_PAGES_COMMIT_MESSAGE)" -b $(GITHUB_PAGES_BRANCH) "$(OUTPUTDIR)"
->>>>>>> 5e6dba73
+	ghp-import -m "$(GITHUB_PAGES_COMMIT_MESSAGE)" -b $(GITHUB_PAGES_BRANCH) "$(OUTPUTDIR)" --no-jekyll
 	git push origin $(GITHUB_PAGES_BRANCH)
 
 {% endif %}
