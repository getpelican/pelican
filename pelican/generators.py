--- conflicted
+++ resolved
@@ -31,12 +31,8 @@
 class Generator(object):
     """Baseclass generator"""
 
-<<<<<<< HEAD
-    def __init__(self, context, settings, path, theme, base_theme, output_path, **kwargs):
-=======
-    def __init__(self, context, settings, path, theme, output_path,
+    def __init__(self, context, settings, path, theme, base_theme, output_path,
                  readers_cache_name='', **kwargs):
->>>>>>> cd35e713
         self.context = context
         self.settings = settings
         self.path = path
