--- conflicted
+++ resolved
@@ -1,4 +1,3 @@
-<<<<<<< HEAD
 {% extends "base.html" %}
 {% block title %}{{ article.title|striptags }}{% endblock %}
 {% block content %}
@@ -6,15 +5,14 @@
   <article>
     <header>
       <h1 class="entry-title">
-        <a href="{{ article.url }}" rel="bookmark"
+        <a href="{{ SITEURL }}/{{ article.url }}" rel="bookmark"
            title="Permalink to {{ article.title|striptags }}">{{ article.title}}</a></h1>
       {%- include 'twitter.html' %}
     </header>
-
     <div class="entry-content">
       {%- include 'article_infos.html' %}
       {{ article.content }}
-    </div>
+    </div><!-- /.entry-content -->
     {%- if DISQUS_SITENAME %}
     <div class="comments">
       <h2>Comments !</h2>
@@ -31,40 +29,4 @@
     {%- endif %}
   </article>
 </section>
-{% endblock %}
-=======
-{% extends "base.html" %}
-{% block title %}{{ article.title|striptags }}{% endblock %}
-{% block content %}
-<section id="content" class="body">
-  <article>
-    <header>
-      <h1 class="entry-title">
-        <a href="{{ SITEURL }}/{{ article.url }}" rel="bookmark"
-           title="Permalink to {{ article.title|striptags }}">{{ article.title}}</a></h1>
-      {% include 'twitter.html' %}
-    </header>
-
-    <div class="entry-content">
-      {% include 'article_infos.html' %}
-      {{ article.content }}
-    </div><!-- /.entry-content -->
-    {% if DISQUS_SITENAME %}
-    <div class="comments">
-      <h2>Comments !</h2>
-      <div id="disqus_thread"></div>
-      <script type="text/javascript">
-        var disqus_identifier = "{{ article.url }}";
-        (function() {
-        var dsq = document.createElement('script'); dsq.type = 'text/javascript'; dsq.async = true;
-        dsq.src = 'http://{{ DISQUS_SITENAME }}.disqus.com/embed.js';
-        (document.getElementsByTagName('head')[0] || document.getElementsByTagName('body')[0]).appendChild(dsq);
-        })();
-      </script>
-    </div>
-    {% endif %}
-
-  </article>
-</section>
-{% endblock %}
->>>>>>> b560128f
+{% endblock %}