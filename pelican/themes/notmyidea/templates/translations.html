<<<<<<< HEAD
{%- if article.translations %}
Translations:
{%- for translation in article.translations %}
  <a href="{{ SITEURL }}/{{ translation.url }}">{{ translation.lang }}</a>
{%- endfor %}
{%- endif %}
=======
{% macro translations_for(article) %}
{% if article.translations %}
Translations: 
    {% for translation in article.translations %}
        <a href="{{ SITEURL }}/{{ translation.url }}">{{ translation.lang }}</a>
    {% endfor %}
{% endif %}
{% endmacro %}
>>>>>>> b560128f
<|MERGE_RESOLUTION|>--- conflicted
+++ resolved
@@ -1,17 +1,8 @@
-<<<<<<< HEAD
+{%- macro translations_for(article) %}
 {%- if article.translations %}
 Translations:
 {%- for translation in article.translations %}
   <a href="{{ SITEURL }}/{{ translation.url }}">{{ translation.lang }}</a>
 {%- endfor %}
 {%- endif %}
-=======
-{% macro translations_for(article) %}
-{% if article.translations %}
-Translations: 
-    {% for translation in article.translations %}
-        <a href="{{ SITEURL }}/{{ translation.url }}">{{ translation.lang }}</a>
-    {% endfor %}
-{% endif %}
-{% endmacro %}
->>>>>>> b560128f
+{%- endmacro %}