--- conflicted
+++ resolved
@@ -4,13 +4,7 @@
   - TESTENV=py33
   - TESTENV=py34
 python:
-<<<<<<< HEAD
     - "3.4"
-=======
-  - "2.7"
-  - "3.3"
-  - "3.4"
->>>>>>> 9acaa251
 addons:
   apt_packages:
     - pandoc
@@ -18,21 +12,11 @@
   - sudo apt-get update -qq
   - sudo locale-gen fr_FR.UTF-8 tr_TR.UTF-8
 install:
-<<<<<<< HEAD
-    - pip install python-coveralls
-    - pip install -U virtualenv py
-    - pip install -e . -r dev_requirements.txt tox
+    - pip install coveralls -U virtualenv py -e . -r dev_requirements.txt tox
 script:
-  - tox
+  - tox -e $TESTENV --sitepackages
+after_success:
   - py.test --cov=pelican --cov-report=term-missing tests
-=======
-  - pip install .
-  - pip install -r dev_requirements.txt
-  - pip install nose-cov
-script: nosetests -sv --with-coverage --cover-package=pelican pelican
->>>>>>> 9acaa251
-after_success:
-  - pip install coveralls
   - coveralls
 notifications:
   irc:
