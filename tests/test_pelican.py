try:
    import unittest2 as unittest
except ImportError:
    import unittest  # NOQA

import os
from filecmp import dircmp
from tempfile import mkdtemp
from shutil import rmtree
import locale

from mock import patch

from pelican import Pelican
from pelican.settings import read_settings

CURRENT_DIR = os.path.dirname(os.path.abspath(__file__))
SAMPLES_PATH = os.path.abspath(os.sep.join((CURRENT_DIR, "..", "samples")))
OUTPUT_PATH = os.path.abspath(os.sep.join((CURRENT_DIR, "output")))

INPUT_PATH = os.path.join(SAMPLES_PATH, "content")
SAMPLE_CONFIG = os.path.join(SAMPLES_PATH, "pelican.conf.py")


class TestPelican(unittest.TestCase):
    # general functional testing for pelican. Basically, this test case tries
    # to run pelican in different situations and see how it behaves

    def setUp(self):
        self.temp_path = mkdtemp()
        self.old_locale = locale.setlocale(locale.LC_ALL)
        locale.setlocale(locale.LC_ALL, 'C')

    def tearDown(self):
        rmtree(self.temp_path)
        locale.setlocale(locale.LC_ALL, self.old_locale)

<<<<<<< HEAD
    def assertFilesEqual(self, diff, left=True, right=True):
        msg = "some generated " \
              "files are absent from the expected functional " \
=======
    def assertFilesEqual(self, diff):
        msg = "some generated files differ from the expected functional " \
>>>>>>> dfd3fca9
              "tests output.\n" \
              "This is probably because the HTML generated files " \
              "changed. If these changes are normal, please refer " \
              "to docs/contribute.rst to update the expected " \
              "output of the functional tests."

<<<<<<< HEAD
        if left:
            self.assertEqual(diff.left_only, [], msg=msg)
        if right:
            self.assertEqual(diff.right_only, [], msg=msg)
=======
        self.assertEqual(diff.left_only, [], msg=msg)
        self.assertEqual(diff.right_only, [], msg=msg)
>>>>>>> dfd3fca9
        self.assertEqual(diff.diff_files, [], msg=msg)

    @unittest.skip("Test failing")
    def test_basic_generation_works(self):
        # when running pelican without settings, it should pick up the default
        # ones and generate the output without raising any exception / issuing
        # any warning.
        with patch("pelican.contents.getenv") as mock_getenv:
            # force getenv('USER') to always return the same value
            mock_getenv.return_value = "Dummy Author"
            pelican = Pelican(path=INPUT_PATH, output_path=self.temp_path)
            pelican.run()
            diff = dircmp(
                    self.temp_path, os.sep.join((OUTPUT_PATH, "basic")))
<<<<<<< HEAD
            self.assertFilesEqual(diff, left=False)
=======
            self.assertFilesEqual(diff)
>>>>>>> dfd3fca9

    def test_custom_generation_works(self):
        # the same thing with a specified set of settings should work
        pelican = Pelican(path=INPUT_PATH, output_path=self.temp_path,
                            settings=read_settings(SAMPLE_CONFIG))
        pelican.run()
        diff = dircmp(self.temp_path, os.sep.join((OUTPUT_PATH, "custom")))
        self.assertFilesEqual(diff)<|MERGE_RESOLUTION|>--- conflicted
+++ resolved
@@ -35,29 +35,16 @@
         rmtree(self.temp_path)
         locale.setlocale(locale.LC_ALL, self.old_locale)
 
-<<<<<<< HEAD
-    def assertFilesEqual(self, diff, left=True, right=True):
-        msg = "some generated " \
-              "files are absent from the expected functional " \
-=======
     def assertFilesEqual(self, diff):
         msg = "some generated files differ from the expected functional " \
->>>>>>> dfd3fca9
               "tests output.\n" \
               "This is probably because the HTML generated files " \
               "changed. If these changes are normal, please refer " \
               "to docs/contribute.rst to update the expected " \
               "output of the functional tests."
 
-<<<<<<< HEAD
-        if left:
-            self.assertEqual(diff.left_only, [], msg=msg)
-        if right:
-            self.assertEqual(diff.right_only, [], msg=msg)
-=======
         self.assertEqual(diff.left_only, [], msg=msg)
         self.assertEqual(diff.right_only, [], msg=msg)
->>>>>>> dfd3fca9
         self.assertEqual(diff.diff_files, [], msg=msg)
 
     @unittest.skip("Test failing")
@@ -72,11 +59,7 @@
             pelican.run()
             diff = dircmp(
                     self.temp_path, os.sep.join((OUTPUT_PATH, "basic")))
-<<<<<<< HEAD
-            self.assertFilesEqual(diff, left=False)
-=======
             self.assertFilesEqual(diff)
->>>>>>> dfd3fca9
 
     def test_custom_generation_works(self):
         # the same thing with a specified set of settings should work
